--- conflicted
+++ resolved
@@ -75,11 +75,8 @@
 //! assert_eq!(trie.all_children_values().len(), 0);
 //! ```
 
-<<<<<<< HEAD
 #![feature(test)]
-=======
 #![feature(is_some_and)]
->>>>>>> 682a5502
 
 mod trie;
 pub use trie::*;